--- conflicted
+++ resolved
@@ -96,16 +96,11 @@
    */
   static PortsList providedBasicPorts(PortsList addition)
   {
-<<<<<<< HEAD
     PortsList basic = {
       InputPort<std::string>("service_name", "__default__placeholder__", "Service name"),
       InputPort<int>("server_timeout", "Service server goal timeout (mSec)"),
       InputPort<int>("wait_for_server_timeout", "Service server discovery timeout (mSec)")
     };
-=======
-    PortsList basic = { InputPort<std::string>("service_name", "__default__placeholder__",
-                                               "Service name") };
->>>>>>> 374edcf5
     basic.insert(addition.begin(), addition.end());
     return basic;
   }
