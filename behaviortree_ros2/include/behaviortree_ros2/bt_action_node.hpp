// Copyright (c) 2018 Intel Corporation
// Copyright (c) 2023 Davide Faconti
//
// Licensed under the Apache License, Version 2.0 (the "License");
// you may not use this file except in compliance with the License.
// You may obtain a copy of the License at
//
//     http://www.apache.org/licenses/LICENSE-2.0
//
// Unless required by applicable law or agreed to in writing, software
// distributed under the License is distributed on an "AS IS" BASIS,
// WITHOUT WARRANTIES OR CONDITIONS OF ANY KIND, either express or implied.
// See the License for the specific language governing permissions and
// limitations under the License.

#pragma once

#include <memory>
#include <string>
#include <rclcpp/executors.hpp>
#include <rclcpp/allocator/allocator_common.hpp>
#include "behaviortree_cpp/action_node.h"
#include "behaviortree_cpp/bt_factory.h"
#include "rclcpp_action/rclcpp_action.hpp"

#include "behaviortree_ros2/ros_node_params.hpp"

namespace BT
{

enum ActionNodeErrorCode
{
  SERVER_UNREACHABLE,
  SEND_GOAL_TIMEOUT,
  GOAL_REJECTED_BY_SERVER,
  ACTION_ABORTED,
  ACTION_CANCELLED,
  INVALID_GOAL
};

inline const char* toStr(const ActionNodeErrorCode& err)
{
  switch(err)
  {
    case SERVER_UNREACHABLE:
      return "SERVER_UNREACHABLE";
    case SEND_GOAL_TIMEOUT:
      return "SEND_GOAL_TIMEOUT";
    case GOAL_REJECTED_BY_SERVER:
      return "GOAL_REJECTED_BY_SERVER";
    case ACTION_ABORTED:
      return "ACTION_ABORTED";
    case ACTION_CANCELLED:
      return "ACTION_CANCELLED";
    case INVALID_GOAL:
      return "INVALID_GOAL";
  }
  return nullptr;
}

/**
 * @brief Abstract class to wrap rclcpp_action::Client<>
 *
 * For instance, given the type AddTwoInts described in this tutorial:
 * https://docs.ros.org/en/humble/Tutorials/Intermediate/Writing-an-Action-Server-Client/Cpp.html
 *
 * the corresponding wrapper would be:
 *
 * class FibonacciNode: public RosActionNode<action_tutorials_interfaces::action::Fibonacci>
 *
 * RosActionNode will try to be non-blocking for the entire duration of the call.
 * The derived class must reimplement the virtual methods as described below.
 *
 * The name of the action will be determined as follows:
 *
 * 1. If a value is passes in the InputPort "action_name", use that
 * 2. Otherwise, use the value in RosNodeParams::default_port_value
 */
template <class ActionT>
class RosActionNode : public BT::ActionNodeBase
{
public:
  // Type definitions
  using ActionType = ActionT;
  using ActionClient = typename rclcpp_action::Client<ActionT>;
  using ActionClientPtr = std::shared_ptr<ActionClient>;
  using Goal = typename ActionT::Goal;
  using GoalHandle = typename rclcpp_action::ClientGoalHandle<ActionT>;
  using WrappedResult = typename rclcpp_action::ClientGoalHandle<ActionT>::WrappedResult;
  using Feedback = typename ActionT::Feedback;

  /** To register this class into the factory, use:
   *
   *    factory.registerNodeType<>(node_name, params);
   *
   */
  explicit RosActionNode(const std::string& instance_name, const BT::NodeConfig& conf,
                         const RosNodeParams& params);

  virtual ~RosActionNode() = default;

  /**
   * @brief Any subclass of RosActionNode that has ports must implement a
   * providedPorts method and call providedBasicPorts in it.
   *
   * @param addition Additional ports to add to BT port list
   * @return PortsList containing basic ports along with node-specific ports
   */
  static PortsList providedBasicPorts(PortsList addition)
  {
<<<<<<< HEAD
    PortsList basic = {
      InputPort<std::string>("action_name", "__default__placeholder__", "Action server name"),
      InputPort<int>("server_timeout", "Action server goal timeout (mSec)"),
      InputPort<int>("wait_for_server_timeout", "Action server discovery timeout (mSec)")
    };
=======
    PortsList basic = { InputPort<std::string>("action_name", "__default__placeholder__",
                                               "Action server name") };
>>>>>>> 374edcf5
    basic.insert(addition.begin(), addition.end());
    return basic;
  }

  /**
   * @brief Creates list of BT ports
   * @return PortsList Containing basic ports along with node-specific ports
   */
  static PortsList providedPorts()
  {
    return providedBasicPorts({});
  }

  /// @brief  Callback executed when the node is halted. Note that cancelGoal()
  /// is done automatically.
  virtual void onHalt()
  {}

  /** setGoal s a callback that allows the user to set
   *  the goal message (ActionT::Goal).
   *
   * @param goal  the goal to be sent to the action server.
   *
   * @return false if the request should not be sent. In that case,
   * RosActionNode::onFailure(INVALID_GOAL) will be called.
   */
  virtual bool setGoal(Goal& goal) = 0;

  /** Callback invoked when the result is received by the server.
   * It is up to the user to define if the action returns SUCCESS or FAILURE.
   */
  virtual BT::NodeStatus onResultReceived(const WrappedResult& result) = 0;

  /** Callback invoked when the feedback is received.
   * It generally returns RUNNING, but the user can also use this callback to cancel the
   * current action and return SUCCESS or FAILURE.
   */
  virtual BT::NodeStatus onFeedback(const std::shared_ptr<const Feedback> /*feedback*/)
  {
    return NodeStatus::RUNNING;
  }

  /** Callback invoked when something goes wrong.
   * It must return either SUCCESS or FAILURE.
   */
  virtual BT::NodeStatus onFailure(ActionNodeErrorCode /*error*/)
  {
    return NodeStatus::FAILURE;
  }

  /// Method used to send a request to the Action server to cancel the current goal
  void cancelGoal();

  /// The default halt() implementation will call cancelGoal if necessary.
  void halt() override final;

  NodeStatus tick() override final;

protected:
  struct ActionClientInstance
  {
    ActionClientInstance(std::shared_ptr<rclcpp::Node> node,
                         const std::string& action_name);

    ActionClientPtr action_client;
    rclcpp::CallbackGroup::SharedPtr callback_group;
    rclcpp::executors::SingleThreadedExecutor callback_executor;
    typename ActionClient::SendGoalOptions goal_options;
  };

  static std::mutex& getMutex()
  {
    static std::mutex action_client_mutex;
    return action_client_mutex;
  }

  rclcpp::Logger logger()
  {
    if(auto node = node_.lock())
    {
      return node->get_logger();
    }
    return rclcpp::get_logger("RosActionNode");
  }

  rclcpp::Time now()
  {
    if(auto node = node_.lock())
    {
      return node->now();
    }
    return rclcpp::Clock(RCL_ROS_TIME).now();
  }

  using ClientsRegistry =
      std::unordered_map<std::string, std::weak_ptr<ActionClientInstance>>;
  // contains the fully-qualified name of the node and the name of the client
  static ClientsRegistry& getRegistry()
  {
    static ClientsRegistry action_clients_registry;
    return action_clients_registry;
  }

  std::weak_ptr<rclcpp::Node> node_;
  std::shared_ptr<ActionClientInstance> client_instance_;
  std::string action_name_;
  bool action_name_may_change_ = false;
<<<<<<< HEAD
  std::chrono::milliseconds server_timeout_;
  std::chrono::milliseconds wait_for_server_timeout_;
=======
  const std::chrono::milliseconds server_timeout_;
  const std::chrono::milliseconds wait_for_server_timeout_;
  std::string action_client_key_;
>>>>>>> 374edcf5

private:
  std::shared_future<typename GoalHandle::SharedPtr> future_goal_handle_;
  typename GoalHandle::SharedPtr goal_handle_;

  rclcpp::Time time_goal_sent_;
  NodeStatus on_feedback_state_change_;
  bool goal_received_;
  WrappedResult result_;

  bool createClient(const std::string& action_name);
};

//----------------------------------------------------------------
//---------------------- DEFINITIONS -----------------------------
//----------------------------------------------------------------

template <class T>
RosActionNode<T>::ActionClientInstance::ActionClientInstance(
    std::shared_ptr<rclcpp::Node> node, const std::string& action_name)
{
  callback_group =
      node->create_callback_group(rclcpp::CallbackGroupType::MutuallyExclusive);
  callback_executor.add_callback_group(callback_group, node->get_node_base_interface());
  action_client = rclcpp_action::create_client<T>(node, action_name, callback_group);
}

template <class T>
inline RosActionNode<T>::RosActionNode(const std::string& instance_name,
                                       const NodeConfig& conf,
                                       const RosNodeParams& params)
  : BT::ActionNodeBase(instance_name, conf)
  , node_(params.nh)
  , server_timeout_(params.server_timeout)
  , wait_for_server_timeout_(params.wait_for_server_timeout)
{
  // update server_timeout_ if set throuh port and greater than 0
  auto portIt = config().input_ports.find("server_timeout");
  if(portIt != config().input_ports.end())
  {
    int timeout = 0;
    getInput("server_timeout", timeout);
    if(timeout > 0) {
      server_timeout_ = std::chrono::milliseconds(timeout);
    }
    else {
      RCLCPP_WARN(node_->get_logger(), "%s: Port `server_timeout` is not greater than zero. "
                  "Defaulting to %d mSec.", name().c_str(), static_cast<int>(server_timeout_.count()));
    }
  }
  // update wait_for_server_timeout_ if set throuh port and greater than 0
  portIt = config().input_ports.find("wait_for_server_timeout");
  if(portIt != config().input_ports.end())
  {
    int timeout = 0;
    getInput("wait_for_server_timeout", timeout);
    if(timeout > 0) {
      wait_for_server_timeout_ = std::chrono::milliseconds(timeout);
    }
    else {
      RCLCPP_WARN(node_->get_logger(), "%s: Port `wait_for_server_timeout` is not greater than zero. "
                  "Defaulting to %d mSec.", name().c_str(), static_cast<int>(wait_for_server_timeout_.count()));
    }
  }

  // Three cases:
  // - we use the default action_name in RosNodeParams when port is empty
  // - we use the action_name in the port and it is a static string.
  // - we use the action_name in the port and it is blackboard entry.

  // check port remapping
  portIt = config().input_ports.find("action_name");
  if(portIt != config().input_ports.end())
  {
    const std::string& bb_action_name = portIt->second;

    if(bb_action_name.empty() || bb_action_name == "__default__placeholder__")
    {
      if(params.default_port_value.empty())
      {
        throw std::logic_error("Both [action_name] in the InputPort and the "
                               "RosNodeParams are empty.");
      }
      else
      {
        createClient(params.default_port_value);
      }
    }
    else if(!isBlackboardPointer(bb_action_name))
    {
      // If the content of the port "action_name" is not
      // a pointer to the blackboard, but a static string, we can
      // create the client in the constructor.
      createClient(bb_action_name);
    }
    else
    {
      action_name_may_change_ = true;
      // createClient will be invoked in the first tick().
    }
  }
  else
  {
    if(params.default_port_value.empty())
    {
      throw std::logic_error("Both [action_name] in the InputPort and the RosNodeParams "
                             "are empty.");
    }
    else
    {
      createClient(params.default_port_value);
    }
  }
}

template <class T>
inline bool RosActionNode<T>::createClient(const std::string& action_name)
{
  if(action_name.empty())
  {
    throw RuntimeError("action_name is empty");
  }

  std::unique_lock lk(getMutex());
  auto node = node_.lock();
  action_client_key_ = std::string(node->get_fully_qualified_name()) + "/" + action_name;

  auto& registry = getRegistry();
  auto it = registry.find(action_client_key_);
  if(it == registry.end() || it->second.expired())
  {
    client_instance_ = std::make_shared<ActionClientInstance>(node, action_name);
    registry.insert({ action_client_key_, client_instance_ });
  }
  else
  {
    client_instance_ = it->second.lock();
  }

  action_name_ = action_name;

  bool found =
      client_instance_->action_client->wait_for_action_server(wait_for_server_timeout_);
  if(!found)
  {
    RCLCPP_ERROR(logger(), "%s: Action server with name '%s' is not reachable.",
                 name().c_str(), action_name_.c_str());
  }
  return found;
}

template <class T>
inline NodeStatus RosActionNode<T>::tick()
{
  if(!rclcpp::ok())
  {
    halt();
    return NodeStatus::FAILURE;
  }

  // First, check if the action_client_ is valid and that the name of the
  // action_name in the port didn't change.
  // otherwise, create a new client
  if(!client_instance_ || (status() == NodeStatus::IDLE && action_name_may_change_))
  {
    std::string action_name;
    getInput("action_name", action_name);
    if(action_name_ != action_name)
    {
      createClient(action_name);
    }
  }
  auto& action_client = client_instance_->action_client;

  //------------------------------------------
  auto CheckStatus = [](NodeStatus status) {
    if(!isStatusCompleted(status))
    {
      throw LogicError("RosActionNode: the callback must return either SUCCESS nor "
                       "FAILURE");
    }
    return status;
  };

  // first step to be done only at the beginning of the Action
  if(status() == BT::NodeStatus::IDLE)
  {
    setStatus(NodeStatus::RUNNING);

    goal_received_ = false;
    future_goal_handle_ = {};
    on_feedback_state_change_ = NodeStatus::RUNNING;
    result_ = {};

    Goal goal;

    if(!setGoal(goal))
    {
      return CheckStatus(onFailure(INVALID_GOAL));
    }

    typename ActionClient::SendGoalOptions goal_options;

    //--------------------
    goal_options.feedback_callback =
        [this](typename GoalHandle::SharedPtr,
               const std::shared_ptr<const Feedback> feedback) {
          on_feedback_state_change_ = onFeedback(feedback);
          if(on_feedback_state_change_ == NodeStatus::IDLE)
          {
            throw std::logic_error("onFeedback must not return IDLE");
          }
          emitWakeUpSignal();
        };
    //--------------------
    goal_options.result_callback = [this](const WrappedResult& result) {
      if(goal_handle_->get_goal_id() == result.goal_id)
      {
        RCLCPP_DEBUG(logger(), "result_callback");
        result_ = result;
        emitWakeUpSignal();
      }
    };
    //--------------------
    goal_options.goal_response_callback =
        [this](typename GoalHandle::SharedPtr const future_handle) {
          auto goal_handle_ = future_handle.get();
          if(!goal_handle_)
          {
            RCLCPP_ERROR(logger(), "Goal was rejected by server");
          }
          else
          {
            RCLCPP_DEBUG(logger(), "Goal accepted by server, waiting for result");
          }
        };
    //--------------------
    // Check if server is ready
    if(!action_client->action_server_is_ready())
    {
      return onFailure(SERVER_UNREACHABLE);
    }

    future_goal_handle_ = action_client->async_send_goal(goal, goal_options);
    time_goal_sent_ = now();

    return NodeStatus::RUNNING;
  }

  if(status() == NodeStatus::RUNNING)
  {
    std::unique_lock<std::mutex> lock(getMutex());
    client_instance_->callback_executor.spin_some();

    // FIRST case: check if the goal request has a timeout
    if(!goal_received_)
    {
      auto nodelay = std::chrono::milliseconds(0);
      auto timeout =
          rclcpp::Duration::from_seconds(double(server_timeout_.count()) / 1000);

      auto ret = client_instance_->callback_executor.spin_until_future_complete(
          future_goal_handle_, nodelay);
      if(ret != rclcpp::FutureReturnCode::SUCCESS)
      {
        if((now() - time_goal_sent_) > timeout)
        {
          return CheckStatus(onFailure(SEND_GOAL_TIMEOUT));
        }
        else
        {
          return NodeStatus::RUNNING;
        }
      }
      else
      {
        goal_received_ = true;
        goal_handle_ = future_goal_handle_.get();
        future_goal_handle_ = {};

        if(!goal_handle_)
        {
          return CheckStatus(onFailure(GOAL_REJECTED_BY_SERVER));
        }
      }
    }

    // SECOND case: onFeedback requested a stop
    if(on_feedback_state_change_ != NodeStatus::RUNNING)
    {
      cancelGoal();
      return on_feedback_state_change_;
    }
    // THIRD case: result received, requested a stop
    if(result_.code != rclcpp_action::ResultCode::UNKNOWN)
    {
      if(result_.code == rclcpp_action::ResultCode::ABORTED)
      {
        return CheckStatus(onFailure(ACTION_ABORTED));
      }
      else if(result_.code == rclcpp_action::ResultCode::CANCELED)
      {
        return CheckStatus(onFailure(ACTION_CANCELLED));
      }
      else
      {
        return CheckStatus(onResultReceived(result_));
      }
    }
  }
  return NodeStatus::RUNNING;
}

template <class T>
inline void RosActionNode<T>::halt()
{
  if(status() == BT::NodeStatus::RUNNING)
  {
    cancelGoal();
    onHalt();
  }
}

template <class T>
inline void RosActionNode<T>::cancelGoal()
{
  if(!goal_handle_)
  {
    RCLCPP_WARN(logger(), "cancelGoal called on an empty goal_handle");
    return;
  }

  auto& executor = client_instance_->callback_executor;
  auto& action_client = client_instance_->action_client;

  auto future_result = action_client->async_get_result(goal_handle_);
  auto future_cancel = action_client->async_cancel_goal(goal_handle_);

  constexpr auto SUCCESS = rclcpp::FutureReturnCode::SUCCESS;

  if(executor.spin_until_future_complete(future_cancel, server_timeout_) != SUCCESS)
  {
    RCLCPP_ERROR(logger(), "Failed to cancel action server for [%s]",
                 action_name_.c_str());
  }

  if(executor.spin_until_future_complete(future_result, server_timeout_) != SUCCESS)
  {
    RCLCPP_ERROR(logger(), "Failed to get result call failed :( for [%s]",
                 action_name_.c_str());
  }
}

}  // namespace BT<|MERGE_RESOLUTION|>--- conflicted
+++ resolved
@@ -108,16 +108,11 @@
    */
   static PortsList providedBasicPorts(PortsList addition)
   {
-<<<<<<< HEAD
     PortsList basic = {
       InputPort<std::string>("action_name", "__default__placeholder__", "Action server name"),
       InputPort<int>("server_timeout", "Action server goal timeout (mSec)"),
       InputPort<int>("wait_for_server_timeout", "Action server discovery timeout (mSec)")
     };
-=======
-    PortsList basic = { InputPort<std::string>("action_name", "__default__placeholder__",
-                                               "Action server name") };
->>>>>>> 374edcf5
     basic.insert(addition.begin(), addition.end());
     return basic;
   }
@@ -225,14 +220,9 @@
   std::shared_ptr<ActionClientInstance> client_instance_;
   std::string action_name_;
   bool action_name_may_change_ = false;
-<<<<<<< HEAD
   std::chrono::milliseconds server_timeout_;
   std::chrono::milliseconds wait_for_server_timeout_;
-=======
-  const std::chrono::milliseconds server_timeout_;
-  const std::chrono::milliseconds wait_for_server_timeout_;
   std::string action_client_key_;
->>>>>>> 374edcf5
 
 private:
   std::shared_future<typename GoalHandle::SharedPtr> future_goal_handle_;
